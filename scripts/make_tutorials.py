--- conflicted
+++ resolved
@@ -106,14 +106,11 @@
 
 
 def gen_tutorials(
-<<<<<<< HEAD
-    repo_dir: str, exec_tutorials: bool, kernel_name: Optional[str] = None, smoke_test: bool = False,
-=======
     repo_dir: str,
     exec_tutorials: bool,
     kernel_name: Optional[str] = None,
     name: Optional[str] = None,
->>>>>>> 85fb6624
+    smoke_test: bool = False,
 ) -> None:
     """Generate HTML tutorials for Docusaurus Ax site from Jupyter notebooks.
 
@@ -269,8 +266,6 @@
         "to specify --include-ignored.",
     )
     args = parser.parse_args()
-<<<<<<< HEAD
-    gen_tutorials(args.repo_dir, args.exec_tutorials, args.kernel_name, smoke_test=args.smoke)
-=======
-    gen_tutorials(args.repo_dir, args.exec_tutorials, args.kernel_name, name=args.name)
->>>>>>> 85fb6624
+    gen_tutorials(
+        args.repo_dir, args.exec_tutorials, args.kernel_name, smoke_test=args.smoke, name=args.name
+    )