#!/usr/bin/env python3
# Copyright (c) Meta Platforms, Inc. and affiliates.
#
# This source code is licensed under the MIT license found in the
# LICENSE file in the root directory of this source tree.

from __future__ import annotations

import inspect
import pydoc
from abc import ABC
from types import FunctionType
from typing import Any, Callable, Dict, List, Optional, Type, Union

import pandas as pd


# https://stackoverflow.com/a/39235373
# pyre-fixme[3]: Return annotation cannot be `Any`.
# pyre-fixme[2]: Parameter annotation cannot be `Any`.
def named_tuple_to_dict(data: Any) -> Any:
    """Recursively convert NamedTuples to dictionaries."""
    if isinstance(data, dict):
        return {key: named_tuple_to_dict(value) for key, value in data.items()}
    elif isinstance(data, list):
        return [named_tuple_to_dict(value) for value in data]
    elif _is_named_tuple(data):
        return {
            key: named_tuple_to_dict(value) for key, value in data._asdict().items()
        }
    elif isinstance(data, tuple):
        return tuple(named_tuple_to_dict(value) for value in data)
    else:
        return data


# https://stackoverflow.com/a/2166841
# pyre-fixme[2]: Parameter annotation cannot be `Any`.
def _is_named_tuple(x: Any) -> bool:
    """Return True if x is an instance of NamedTuple."""
    t = type(x)
    b = t.__bases__
    if len(b) != 1 or b[0] != tuple:
        return False
    f = getattr(t, "_fields", None)
    if not isinstance(f, tuple):
        return False  # pragma nocover
    return all(type(n) == str for n in f)


# pyre-fixme[24]: Generic type `Callable` expects 2 type parameters.
def callable_to_reference(callable: Callable) -> str:
    """Obtains path to the callable of form <module>.<name>."""
    if not isinstance(callable, (FunctionType, type)):
        raise TypeError(f"Expected to encode function or class, got: {callable}.")
    name = f"{callable.__module__}.{callable.__qualname__}"
    try:
        assert pydoc.locate(name) is callable
        return name
    except Exception as err:
        raise TypeError(
            f"Callable {callable.__qualname__} is not properly exposed in "
            f"{callable.__module__} (exception: {err})."
        )


# pyre-fixme[24]: Generic type `Callable` expects 2 type parameters.
def callable_from_reference(path: str) -> Callable:
    """Retrieves a callable by its path."""
    return pydoc.locate(path)  # pyre-ignore[7]


# TODO: update signature to avoid shadowing python `object` fn.
def serialize_init_args(
    # pyre-fixme[2]: Parameter annotation cannot be `Any`.
    object: Any,
    exclude_fields: Optional[List[str]] = None,
) -> Dict[str, Any]:
    """Given an object, return a dictionary of the arguments that are
    needed by its constructor.
    """
    properties = {}
    exclude_args = ["self", "args", "kwargs"] + (exclude_fields or [])
    signature = inspect.signature(object.__class__.__init__)
    for arg in signature.parameters:
        if arg in exclude_args:
            continue
        try:
            value = getattr(object, arg)
        except AttributeError:
            raise AttributeError(
                f"{object.__class__} is missing a value for {arg}, "
                f"which is needed by its constructor."
            )
        properties[arg] = value
    return properties


# pyre-fixme[24]: Generic type `type` expects 1 type parameter, use `typing.Type` to
#  avoid runtime subscripting errors.
def extract_init_args(args: Dict[str, Any], class_: Type) -> Dict[str, Any]:
    """Given a dictionary, extract the arguments required for the
    given class's constructor.
    """
    init_args = {}
    signature = inspect.signature(class_.__init__)
    for arg, info in signature.parameters.items():
        if arg in ["self", "args", "kwargs"]:
            continue
        value = args.get(arg)
        if value is None:
            # Only necessary to raise an exception if there is no default
            # value for this argument
            if info.default is inspect.Parameter.empty:
                raise ValueError(
                    f"Cannot decode to class {class_} because required argument {arg} "
                    "is missing. If that's not the class you were intending to decode, "
                    "make sure you have updated your metric or runner registries."
                )
            else:
                # Constructor will use default value
                continue
        init_args[arg] = value
    return init_args


class SerializationMixin(ABC):
    @classmethod
    def serialize_init_args(cls, obj: SerializationMixin) -> Dict[str, Any]:
        """Serialize the properties needed to initialize the object.
        Used for storage.
        """
        return serialize_init_args(object=obj)

    @classmethod
    def deserialize_init_args(cls, args: Dict[str, Any]) -> Dict[str, Any]:
        """Given a dictionary, deserialize the properties needed to initialize the
        object. Used for storage.
        """
        return extract_init_args(args=args, class_=cls)


def dataframe_from_json(value: Union[str, Dict[str, str]]) -> pd.DataFrame:
    """
    Two different input formats are permitted.

    The currently-recommended format, produced by `dataframe_to_dict`, stores
    dtype information as well as DataFrame values. The "legacy" format does not
    store dtypes explicitly and may not exactly recover inputs, especially
    high-precision floats.

    Example:

        Current format:
        >>> object_json = {'values': '{"x":{"0":"0.12341234123412341"}}',
        ... 'dtypes': '{"x":"float64"}'}}
        >>> dataframe_from_json(object_json)

        Legacy format:
        >>> object_json = '{"x":{"0":"0.12341234123412341"}}'
        >>> dataframe_from_json(object_json)
    """
<<<<<<< HEAD

    is_legacy_format = "dtypes" not in value
    if is_legacy_format:
=======
    # legacy format
    if isinstance(value, str):
>>>>>>> d60f970e
        # Turn off automatic dtype inference so that arm names like "3_1" are
        # not parsed as 31. (As per PEP 515, 3_1 is the same as 31.)
        return pd.read_json(value, dtype=False)

    dtypes = pd.read_json(value["dtypes"], typ="series")
    return pd.read_json(
        value["values"],
        dtype=dict(dtypes),
        # Don't convert columns with names like "timestamp" to timestamps, since
        # `dtypes` may have specified otherwise
        keep_default_dates=False,
        precise_float=True,
    )<|MERGE_RESOLUTION|>--- conflicted
+++ resolved
@@ -160,14 +160,8 @@
         >>> object_json = '{"x":{"0":"0.12341234123412341"}}'
         >>> dataframe_from_json(object_json)
     """
-<<<<<<< HEAD
-
-    is_legacy_format = "dtypes" not in value
-    if is_legacy_format:
-=======
     # legacy format
     if isinstance(value, str):
->>>>>>> d60f970e
         # Turn off automatic dtype inference so that arm names like "3_1" are
         # not parsed as 31. (As per PEP 515, 3_1 is the same as 31.)
         return pd.read_json(value, dtype=False)
